// SPDX-License-Identifier: BUSL-1.1
pragma solidity ^0.8.0;

import 'forge-std/Script.sol';
import 'forge-std/Vm.sol';
import 'forge-std/StdJson.sol';
import {ChainIds, TestNetChainIds} from 'solidity-utils/contracts/utils/ChainHelpers.sol';
import {DeployerHelpers, Addresses as CCCAddresses} from 'adi-deploy/scripts/BaseDeployerScript.sol';
import {Create3Factory, Create3, ICreate3Factory} from 'solidity-utils/contracts/create3/Create3Factory.sol';

struct Network {
  string path;
  string name;
}

library GovDeployerHelpers {
  using stdJson for string;

  struct Addresses {
    address aavePool;
    uint256 chainId;
    address create3Factory;
    address dataWarehouse;
    address executorLvl1;
    address executorLvl2;
    address governance;
    address governanceDataHelper;
    address governanceImpl;
    address governancePowerStrategy;
    address guardian;
    address metaDelegateHelper;
    address owner;
    address payloadsController;
    address payloadsControllerDataHelper;
    address payloadsControllerImpl;
    address proxyAdminGovernance;
    address proxyAdminPayloadsController;
    address votingMachine;
    address votingMachineDataHelper;
    address votingPortal_Eth_Avax;
    address votingPortal_Eth_BNB;
    address votingPortal_Eth_Eth;
    address votingPortal_Eth_Pol;
    address votingStrategy;
  }

  function getPathByChainId(
    uint256 chainId
  ) internal pure returns (string memory) {
    if (chainId == ChainIds.ETHEREUM) {
      return './deployments/gov/mainnet/eth.json';
    } else if (chainId == ChainIds.POLYGON) {
      return './deployments/gov/mainnet/pol.json';
    } else if (chainId == ChainIds.AVALANCHE) {
      return './deployments/gov/mainnet/avax.json';
    } else if (chainId == ChainIds.ARBITRUM) {
      return './deployments/gov/mainnet/arb.json';
    } else if (chainId == ChainIds.OPTIMISM) {
      return './deployments/gov/mainnet/op.json';
    } else if (chainId == ChainIds.METIS) {
      return './deployments/gov/mainnet/metis.json';
    } else if (chainId == ChainIds.BNB) {
      return './deployments/gov/mainnet/bnb.json';
    } else if (chainId == ChainIds.BASE) {
      return './deployments/gov/mainnet/base.json';
    } else if (chainId == ChainIds.GNOSIS) {
      return './deployments/gov/mainnet/gnosis.json';
    } else if (chainId == ChainIds.POLYGON_ZK_EVM) {
      return './deployments/gov/mainnet/zkevm.json';
    } else if (chainId == ChainIds.SCROLL) {
      return './deployments/gov/mainnet/zkevm.json';
    } else if (chainId == ChainIds.ZKSYNC) {
      return './deployments/gov/mainnet/zksync.json';
    } else if (chainId == ChainIds.LINEA) {
      return './deployments/gov/mainnet/linea.json';
    } else if (chainId == ChainIds.CELO) {
      return './deployments/gov/mainnet/celo.json';
<<<<<<< HEAD
    }else if (chainId == ChainIds.SONIC) {
      return './deployments/gov/mainnet/sonic.json';
=======
    } else if (chainId == ChainIds.MANTLE) {
      return './deployments/gov/mainnet/mantle.json';
>>>>>>> 2d74d61e
    }
    if (chainId == TestNetChainIds.ETHEREUM_SEPOLIA) {
      return './deployments/gov/testnet/sep.json';
    } else if (chainId == TestNetChainIds.POLYGON_AMOY) {
      return './deployments/gov/testnet/amoy.json';
    } else if (chainId == TestNetChainIds.AVALANCHE_FUJI) {
      return './deployments/gov/testnet/fuji.json';
    } else if (chainId == TestNetChainIds.ARBITRUM_SEPOLIA) {
      return './deployments/gov/testnet/arb_sep.json';
    } else if (chainId == TestNetChainIds.OPTIMISM_SEPOLIA) {
      return './deployments/gov/testnet/op_sep.json';
    } else if (chainId == TestNetChainIds.METIS_TESTNET) {
      return './deployments/gov/testnet/met_test.json';
    } else if (chainId == TestNetChainIds.BNB_TESTNET) {
      return './deployments/gov/testnet/bnb_test.json';
    } else if (chainId == TestNetChainIds.BASE_SEPOLIA) {
      return './deployments/gov/testnet/base_sep.json';
    } else if (chainId == TestNetChainIds.GNOSIS_CHIADO) {
      return './deployments/gov/testnet/gnosis_chiado.json';
    } else if (chainId == TestNetChainIds.SCROLL_SEPOLIA) {
      return './deployments/gov/testnet/scroll_sepolia.json';
    } else if (chainId == TestNetChainIds.ZKSYNC_SEPOLIA) {
      return './deployments/gov/testnet/zksync_sep.json';
<<<<<<< HEAD
    } else if (chainId == TestNetChainIds.SONIC_BLAZE) {
      return './deployments/gov/testnet/sonic_blaze.json';
=======
    } else if (chainId == TestNetChainIds.MANTLE_SEPOLIA) {
      return './deployments/gov/testnet/mantle_sepolia.json';
>>>>>>> 2d74d61e
    } else {
      revert('chain id is not supported');
    }
  }

  function decodeJson(
    string memory path,
    Vm vm
  ) internal view returns (Addresses memory) {
    string memory persistedJson = vm.readFile(path);

    Addresses memory addresses = Addresses({
      aavePool: abi.decode(persistedJson.parseRaw('.aavePool'), (address)),
      chainId: abi.decode(persistedJson.parseRaw('.chainId'), (uint256)),
      create3Factory: abi.decode(
        persistedJson.parseRaw('.create3Factory'),
        (address)
      ),
      dataWarehouse: abi.decode(
        persistedJson.parseRaw('.dataWarehouse'),
        (address)
      ),
      executorLvl1: abi.decode(
        persistedJson.parseRaw('.executorLvl1'),
        (address)
      ),
      executorLvl2: abi.decode(
        persistedJson.parseRaw('.executorLvl2'),
        (address)
      ),
      governance: abi.decode(persistedJson.parseRaw('.governance'), (address)),
      governanceDataHelper: abi.decode(
        persistedJson.parseRaw('.governanceDataHelper'),
        (address)
      ),
      governanceImpl: abi.decode(
        persistedJson.parseRaw('.governanceImpl'),
        (address)
      ),
      governancePowerStrategy: abi.decode(
        persistedJson.parseRaw('.governancePowerStrategy'),
        (address)
      ),
      guardian: abi.decode(persistedJson.parseRaw('.guardian'), (address)),
      metaDelegateHelper: abi.decode(
        persistedJson.parseRaw('.metaDelegateHelper'),
        (address)
      ),
      owner: abi.decode(persistedJson.parseRaw('.owner'), (address)),
      payloadsController: abi.decode(
        persistedJson.parseRaw('.payloadsController'),
        (address)
      ),
      payloadsControllerDataHelper: abi.decode(
        persistedJson.parseRaw('.payloadsControllerDataHelper'),
        (address)
      ),
      payloadsControllerImpl: abi.decode(
        persistedJson.parseRaw('.payloadsControllerImpl'),
        (address)
      ),
      proxyAdminGovernance: abi.decode(
        persistedJson.parseRaw('.proxyAdminGovernance'),
        (address)
      ),
      proxyAdminPayloadsController: abi.decode(
        persistedJson.parseRaw('.proxyAdminPayloadsController'),
        (address)
      ),
      votingMachine: abi.decode(
        persistedJson.parseRaw('.votingMachine'),
        (address)
      ),
      votingMachineDataHelper: abi.decode(
        persistedJson.parseRaw('.votingMachineDataHelper'),
        (address)
      ),
      votingPortal_Eth_Avax: abi.decode(
        persistedJson.parseRaw('.votingPortal_Eth_Avax'),
        (address)
      ),
      votingPortal_Eth_BNB: abi.decode(
        persistedJson.parseRaw('.votingPortal_Eth_BNB'),
        (address)
      ),
      votingPortal_Eth_Eth: abi.decode(
        persistedJson.parseRaw('.votingPortal_Eth_Eth'),
        (address)
      ),
      votingPortal_Eth_Pol: abi.decode(
        persistedJson.parseRaw('.votingPortal_Eth_Pol'),
        (address)
      ),
      votingStrategy: abi.decode(
        persistedJson.parseRaw('.votingStrategy'),
        (address)
      )
    });

    return addresses;
  }

  function encodeJson(
    string memory path,
    Addresses memory addresses,
    Vm vm
  ) internal {
    string memory json = 'addresses';
    json.serialize('aavePool', addresses.aavePool);
    json.serialize('chainId', addresses.chainId);
    json.serialize('create3Factory', addresses.create3Factory);
    json.serialize('dataWarehouse', addresses.dataWarehouse);
    json.serialize('executorLvl1', addresses.executorLvl1);
    json.serialize('executorLvl2', addresses.executorLvl2);
    json.serialize('governance', addresses.governance);
    json.serialize('governanceDataHelper', addresses.governanceDataHelper);
    json.serialize('governanceImpl', addresses.governanceImpl);
    json.serialize(
      'governancePowerStrategy',
      addresses.governancePowerStrategy
    );
    json.serialize('guardian', addresses.guardian);
    json.serialize('metaDelegateHelper', addresses.metaDelegateHelper);
    json.serialize('owner', addresses.owner);
    json.serialize('payloadsController', addresses.payloadsController);
    json.serialize(
      'payloadsControllerDataHelper',
      addresses.payloadsControllerDataHelper
    );
    json.serialize('payloadsControllerImpl', addresses.payloadsControllerImpl);
    json.serialize('proxyAdminGovernance', addresses.proxyAdminGovernance);
    json.serialize('proxyAdminPayloadsController', addresses.proxyAdminPayloadsController);
    json.serialize('votingMachine', addresses.votingMachine);
    json.serialize(
      'votingMachineDataHelper',
      addresses.votingMachineDataHelper
    );
    json.serialize('votingPortal_Eth_Avax', addresses.votingPortal_Eth_Avax);
    json.serialize('votingPortal_Eth_BNB', addresses.votingPortal_Eth_BNB);
    json.serialize('votingPortal_Eth_Eth', addresses.votingPortal_Eth_Eth);
    json.serialize('votingPortal_Eth_Pol', addresses.votingPortal_Eth_Pol);
    json = json.serialize('votingStrategy', addresses.votingStrategy);
    vm.writeJson(json, path);
  }

  function getAddresses(
    uint256 networkId,
    Vm vm
  ) internal view returns (GovDeployerHelpers.Addresses memory) {
    return
      GovDeployerHelpers.decodeJson(
        GovDeployerHelpers.getPathByChainId(networkId),
        vm
      );
  }
}

library Constants {
  bytes32 public constant CREATE3_FACTORY_SALT =
    keccak256(bytes('Create3 Factory'));
  bytes32 public constant GOVERNANCE_SALT =
    keccak256(bytes('Aave Governance core'));
  bytes32 public constant POWER_STRATEGY_SALT =
    keccak256(bytes('Aave Power Strategy'));
  bytes32 public constant VOTING_MACHINE_SALT =
    keccak256(bytes('Aave Voting Machine'));
  bytes32 public constant VOTING_STRATEGY_SALT =
    keccak256(bytes('Aave Voting Strategy'));
  bytes32 public constant DATA_WAREHOUSE_SALT =
    keccak256(bytes('Aave Data Warehosue'));
  bytes32 public constant VOTING_PORTAL_ETH_ETH_SALT =
    keccak256(bytes('Aave Voting portal eth-eth'));
  bytes32 public constant VOTING_PORTAL_ETH_AVAX_SALT =
    keccak256(bytes('Aave Voting portal eth-avax'));
  bytes32 public constant VOTING_PORTAL_ETH_POL_SALT =
    keccak256(bytes('Aave Voting portal eth-pol'));
  bytes32 public constant VOTING_PORTAL_ETH_BNB_SALT =
    keccak256(bytes('Aave Voting portal eth-bnb'));
  bytes32 public constant PAYLOADS_CONTROLLER_SALT =
    keccak256(bytes('Aave Payloads Controller'));
  bytes32 public constant EXECUTOR_LVL1_SALT =
    keccak256(bytes('Aave Executor Lvl 1'));
  bytes32 public constant EXECUTOR_LVL2_SALT =
    keccak256(bytes('Aave Executor Lvl 2'));
  bytes32 public constant GOV_DATA_HELPER_SALT =
    keccak256(bytes('Aave Governance data helper'));
  bytes32 public constant VM_DATA_HELPER_SALT =
    keccak256(bytes('Aave Voting Machine data helper'));
  bytes32 public constant PC_DATA_HELPER_SALT =
    keccak256(bytes('Aave Payloads Controller data helper'));
  bytes32 public constant MD_DATA_HELPER_SALT =
    keccak256(bytes('Aave Meta Delegate data helper'));
}

abstract contract GovBaseScript is Script {
  function TRANSACTION_NETWORK() public view virtual returns (uint256);

  function getAddresses(
    uint256 networkId
  ) external view returns (GovDeployerHelpers.Addresses memory) {
    return
      GovDeployerHelpers.decodeJson(
        GovDeployerHelpers.getPathByChainId(networkId),
        vm
      );
  }

  function _getCCAddresses(
    uint256 networkId
  ) internal view returns (CCCAddresses memory) {
    return
      DeployerHelpers.decodeJson(
        DeployerHelpers.getPathByChainId(networkId),
        vm
      );
  }

  function _getAddresses(
    uint256 networkId
  ) internal view returns (GovDeployerHelpers.Addresses memory) {
    try this.getAddresses(networkId) returns (
      GovDeployerHelpers.Addresses memory addresses
    ) {
      return addresses;
    } catch (bytes memory) {
      GovDeployerHelpers.Addresses memory empty;
      return empty;
    }
  }

  function _setAddresses(
    uint256 networkId,
    GovDeployerHelpers.Addresses memory addresses
  ) internal {
    GovDeployerHelpers.encodeJson(
      GovDeployerHelpers.getPathByChainId(networkId),
      addresses,
      vm
    );
  }

  function _execute(
    GovDeployerHelpers.Addresses memory addresses
  ) internal virtual;

  function run() public {
    vm.startBroadcast();
    // ----------------- Persist addresses -----------------------------------------------------------------------------
    GovDeployerHelpers.Addresses memory addresses = _getAddresses(
      TRANSACTION_NETWORK()
    );
    // -----------------------------------------------------------------------------------------------------------------
    _execute(addresses);
    // ----------------- Persist addresses -----------------------------------------------------------------------------
    _setAddresses(TRANSACTION_NETWORK(), addresses);
    // -----------------------------------------------------------------------------------------------------------------
    vm.stopBroadcast();
  }
}<|MERGE_RESOLUTION|>--- conflicted
+++ resolved
@@ -75,13 +75,10 @@
       return './deployments/gov/mainnet/linea.json';
     } else if (chainId == ChainIds.CELO) {
       return './deployments/gov/mainnet/celo.json';
-<<<<<<< HEAD
-    }else if (chainId == ChainIds.SONIC) {
+    } else if (chainId == ChainIds.SONIC) {
       return './deployments/gov/mainnet/sonic.json';
-=======
     } else if (chainId == ChainIds.MANTLE) {
       return './deployments/gov/mainnet/mantle.json';
->>>>>>> 2d74d61e
     }
     if (chainId == TestNetChainIds.ETHEREUM_SEPOLIA) {
       return './deployments/gov/testnet/sep.json';
@@ -105,13 +102,10 @@
       return './deployments/gov/testnet/scroll_sepolia.json';
     } else if (chainId == TestNetChainIds.ZKSYNC_SEPOLIA) {
       return './deployments/gov/testnet/zksync_sep.json';
-<<<<<<< HEAD
     } else if (chainId == TestNetChainIds.SONIC_BLAZE) {
       return './deployments/gov/testnet/sonic_blaze.json';
-=======
     } else if (chainId == TestNetChainIds.MANTLE_SEPOLIA) {
       return './deployments/gov/testnet/mantle_sepolia.json';
->>>>>>> 2d74d61e
     } else {
       revert('chain id is not supported');
     }
