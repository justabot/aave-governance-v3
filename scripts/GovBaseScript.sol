// SPDX-License-Identifier: BUSL-1.1
pragma solidity ^0.8.0;

import 'forge-std/Script.sol';
import 'forge-std/Vm.sol';
import 'forge-std/StdJson.sol';
import {ChainIds, TestNetChainIds} from 'solidity-utils/contracts/utils/ChainHelpers.sol';
import {DeployerHelpers, Addresses as CCCAddresses} from 'adi-deploy/scripts/BaseDeployerScript.sol';
import {Create3Factory, Create3, ICreate3Factory} from 'solidity-utils/contracts/create3/Create3Factory.sol';

struct Network {
  string path;
  string name;
}

library GovDeployerHelpers {
  using stdJson for string;

  struct Addresses {
    address aavePool;
    uint256 chainId;
    address create3Factory;
    address dataWarehouse;
    address executorLvl1;
    address executorLvl2;
    address governance;
    address governanceDataHelper;
    address governanceImpl;
    address governancePowerStrategy;
    address guardian;
    address metaDelegateHelper;
    address owner;
    address payloadsController;
    address payloadsControllerDataHelper;
    address payloadsControllerImpl;
<<<<<<< HEAD
    address permissionedPayloadsController;
    address permissionedPayloadsControllerImpl;
    address permissionedExecutor;
=======
    address proxyAdminGovernance;
    address proxyAdminPayloadsController;
>>>>>>> c1385a02
    address votingMachine;
    address votingMachineDataHelper;
    address votingPortal_Eth_Avax;
    address votingPortal_Eth_BNB;
    address votingPortal_Eth_Eth;
    address votingPortal_Eth_Pol;
    address votingStrategy;
  }

  function getPathByChainId(
    uint256 chainId
  ) internal pure returns (string memory) {
    if (chainId == ChainIds.ETHEREUM) {
      return './deployments/gov/mainnet/eth.json';
    } else if (chainId == ChainIds.POLYGON) {
      return './deployments/gov/mainnet/pol.json';
    } else if (chainId == ChainIds.AVALANCHE) {
      return './deployments/gov/mainnet/avax.json';
    } else if (chainId == ChainIds.ARBITRUM) {
      return './deployments/gov/mainnet/arb.json';
    } else if (chainId == ChainIds.OPTIMISM) {
      return './deployments/gov/mainnet/op.json';
    } else if (chainId == ChainIds.METIS) {
      return './deployments/gov/mainnet/metis.json';
    } else if (chainId == ChainIds.BNB) {
      return './deployments/gov/mainnet/bnb.json';
    } else if (chainId == ChainIds.BASE) {
      return './deployments/gov/mainnet/base.json';
    } else if (chainId == ChainIds.GNOSIS) {
      return './deployments/gov/mainnet/gnosis.json';
    } else if (chainId == ChainIds.POLYGON_ZK_EVM) {
      return './deployments/gov/mainnet/zkevm.json';
    } else if (chainId == ChainIds.SCROLL) {
      return './deployments/gov/mainnet/zkevm.json';
    } else if (chainId == ChainIds.ZKSYNC) {
      return './deployments/gov/mainnet/zksync.json';
    } else if (chainId == ChainIds.LINEA) {
      return './deployments/gov/mainnet/linea.json';
    } else if (chainId == ChainIds.CELO) {
      return './deployments/gov/mainnet/celo.json';
    } else if (chainId == ChainIds.SONIC) {
      return './deployments/gov/mainnet/sonic.json';
    } else if (chainId == ChainIds.MANTLE) {
      return './deployments/gov/mainnet/mantle.json';
    } else if (chainId == ChainIds.INK) {
      return './deployments/gov/mainnet/ink.json';
    } else if (chainId == ChainIds.SONEIUM) {
      return './deployments/gov/mainnet/soneium.json';
    }
    
    if (chainId == TestNetChainIds.ETHEREUM_SEPOLIA) {
      return './deployments/gov/testnet/sep.json';
    } else if (chainId == TestNetChainIds.POLYGON_AMOY) {
      return './deployments/gov/testnet/amoy.json';
    } else if (chainId == TestNetChainIds.AVALANCHE_FUJI) {
      return './deployments/gov/testnet/fuji.json';
    } else if (chainId == TestNetChainIds.ARBITRUM_SEPOLIA) {
      return './deployments/gov/testnet/arb_sep.json';
    } else if (chainId == TestNetChainIds.OPTIMISM_SEPOLIA) {
      return './deployments/gov/testnet/op_sep.json';
    } else if (chainId == TestNetChainIds.METIS_TESTNET) {
      return './deployments/gov/testnet/met_test.json';
    } else if (chainId == TestNetChainIds.BNB_TESTNET) {
      return './deployments/gov/testnet/bnb_test.json';
    } else if (chainId == TestNetChainIds.BASE_SEPOLIA) {
      return './deployments/gov/testnet/base_sep.json';
    } else if (chainId == TestNetChainIds.GNOSIS_CHIADO) {
      return './deployments/gov/testnet/gnosis_chiado.json';
    } else if (chainId == TestNetChainIds.SCROLL_SEPOLIA) {
      return './deployments/gov/testnet/scroll_sepolia.json';
    } else if (chainId == TestNetChainIds.ZKSYNC_SEPOLIA) {
      return './deployments/gov/testnet/zksync_sep.json';
    } else if (chainId == TestNetChainIds.SONIC_BLAZE) {
      return './deployments/gov/testnet/sonic_blaze.json';
    } else if (chainId == TestNetChainIds.MANTLE_SEPOLIA) {
      return './deployments/gov/testnet/mantle_sepolia.json';
    } else {
      revert('chain id is not supported');
    }
  }

  function decodeJson(
    string memory path,
    Vm vm
  ) internal view returns (Addresses memory) {
    string memory persistedJson = vm.readFile(path);

    Addresses memory addresses = Addresses({
      aavePool: abi.decode(persistedJson.parseRaw('.aavePool'), (address)),
      chainId: abi.decode(persistedJson.parseRaw('.chainId'), (uint256)),
      create3Factory: abi.decode(
        persistedJson.parseRaw('.create3Factory'),
        (address)
      ),
      dataWarehouse: abi.decode(
        persistedJson.parseRaw('.dataWarehouse'),
        (address)
      ),
      executorLvl1: abi.decode(
        persistedJson.parseRaw('.executorLvl1'),
        (address)
      ),
      executorLvl2: abi.decode(
        persistedJson.parseRaw('.executorLvl2'),
        (address)
      ),
      governance: abi.decode(persistedJson.parseRaw('.governance'), (address)),
      governanceDataHelper: abi.decode(
        persistedJson.parseRaw('.governanceDataHelper'),
        (address)
      ),
      governanceImpl: abi.decode(
        persistedJson.parseRaw('.governanceImpl'),
        (address)
      ),
      governancePowerStrategy: abi.decode(
        persistedJson.parseRaw('.governancePowerStrategy'),
        (address)
      ),
      guardian: abi.decode(persistedJson.parseRaw('.guardian'), (address)),
      metaDelegateHelper: abi.decode(
        persistedJson.parseRaw('.metaDelegateHelper'),
        (address)
      ),
      owner: abi.decode(persistedJson.parseRaw('.owner'), (address)),
      payloadsController: abi.decode(
        persistedJson.parseRaw('.payloadsController'),
        (address)
      ),
      payloadsControllerDataHelper: abi.decode(
        persistedJson.parseRaw('.payloadsControllerDataHelper'),
        (address)
      ),
      payloadsControllerImpl: abi.decode(
        persistedJson.parseRaw('.payloadsControllerImpl'),
        (address)
      ),
<<<<<<< HEAD
      permissionedExecutor: abi.decode(
        persistedJson.parseRaw('.permissionedExecutor'),
        (address)
      ),
      permissionedPayloadsController: abi.decode(
        persistedJson.parseRaw('.permissionedPayloadsController'),
        (address)
      ),
      permissionedPayloadsControllerImpl: abi.decode(
        persistedJson.parseRaw('.permissionedPayloadsControllerImpl'),
=======
      proxyAdminGovernance: abi.decode(
        persistedJson.parseRaw('.proxyAdminGovernance'),
        (address)
      ),
      proxyAdminPayloadsController: abi.decode(
        persistedJson.parseRaw('.proxyAdminPayloadsController'),
>>>>>>> c1385a02
        (address)
      ),
      votingMachine: abi.decode(
        persistedJson.parseRaw('.votingMachine'),
        (address)
      ),
      votingMachineDataHelper: abi.decode(
        persistedJson.parseRaw('.votingMachineDataHelper'),
        (address)
      ),
      votingPortal_Eth_Avax: abi.decode(
        persistedJson.parseRaw('.votingPortal_Eth_Avax'),
        (address)
      ),
      votingPortal_Eth_BNB: abi.decode(
        persistedJson.parseRaw('.votingPortal_Eth_BNB'),
        (address)
      ),
      votingPortal_Eth_Eth: abi.decode(
        persistedJson.parseRaw('.votingPortal_Eth_Eth'),
        (address)
      ),
      votingPortal_Eth_Pol: abi.decode(
        persistedJson.parseRaw('.votingPortal_Eth_Pol'),
        (address)
      ),
      votingStrategy: abi.decode(
        persistedJson.parseRaw('.votingStrategy'),
        (address)
      )
    });

    return addresses;
  }

  function encodeJson(
    string memory path,
    Addresses memory addresses,
    Vm vm
  ) internal {
    string memory json = 'addresses';
    json.serialize('aavePool', addresses.aavePool);
    json.serialize('chainId', addresses.chainId);
    json.serialize('create3Factory', addresses.create3Factory);
    json.serialize('dataWarehouse', addresses.dataWarehouse);
    json.serialize('executorLvl1', addresses.executorLvl1);
    json.serialize('executorLvl2', addresses.executorLvl2);
    json.serialize('governance', addresses.governance);
    json.serialize('governanceDataHelper', addresses.governanceDataHelper);
    json.serialize('governanceImpl', addresses.governanceImpl);
    json.serialize(
      'governancePowerStrategy',
      addresses.governancePowerStrategy
    );
    json.serialize('guardian', addresses.guardian);
    json.serialize('metaDelegateHelper', addresses.metaDelegateHelper);
    json.serialize('owner', addresses.owner);
    json.serialize('payloadsController', addresses.payloadsController);
    json.serialize(
      'payloadsControllerDataHelper',
      addresses.payloadsControllerDataHelper
    );
    json.serialize('payloadsControllerImpl', addresses.payloadsControllerImpl);
<<<<<<< HEAD
    json.serialize('permissionedExecutor', addresses.permissionedExecutor);
    json.serialize(
      'permissionedPayloadsController',
      addresses.permissionedPayloadsController
    );
    json.serialize(
      'permissionedPayloadsControllerImpl',
      addresses.permissionedPayloadsControllerImpl
=======
    json.serialize('proxyAdminGovernance', addresses.proxyAdminGovernance);
    json.serialize(
      'proxyAdminPayloadsController',
      addresses.proxyAdminPayloadsController
>>>>>>> c1385a02
    );
    json.serialize('votingMachine', addresses.votingMachine);
    json.serialize(
      'votingMachineDataHelper',
      addresses.votingMachineDataHelper
    );
    json.serialize('votingPortal_Eth_Avax', addresses.votingPortal_Eth_Avax);
    json.serialize('votingPortal_Eth_BNB', addresses.votingPortal_Eth_BNB);
    json.serialize('votingPortal_Eth_Eth', addresses.votingPortal_Eth_Eth);
    json.serialize('votingPortal_Eth_Pol', addresses.votingPortal_Eth_Pol);
    json = json.serialize('votingStrategy', addresses.votingStrategy);
    vm.writeJson(json, path);
  }

  function getAddresses(
    uint256 networkId,
    Vm vm
  ) internal view returns (GovDeployerHelpers.Addresses memory) {
    return
      GovDeployerHelpers.decodeJson(
        GovDeployerHelpers.getPathByChainId(networkId),
        vm
      );
  }
}

library Constants {
  bytes32 public constant CREATE3_FACTORY_SALT =
    keccak256(bytes('Create3 Factory'));
  bytes32 public constant GOVERNANCE_SALT =
    keccak256(bytes('Aave Governance core'));
  bytes32 public constant POWER_STRATEGY_SALT =
    keccak256(bytes('Aave Power Strategy'));
  bytes32 public constant VOTING_MACHINE_SALT =
    keccak256(bytes('Aave Voting Machine'));
  bytes32 public constant VOTING_STRATEGY_SALT =
    keccak256(bytes('Aave Voting Strategy'));
  bytes32 public constant DATA_WAREHOUSE_SALT =
    keccak256(bytes('Aave Data Warehosue'));
  bytes32 public constant VOTING_PORTAL_ETH_ETH_SALT =
    keccak256(bytes('Aave Voting portal eth-eth'));
  bytes32 public constant VOTING_PORTAL_ETH_AVAX_SALT =
    keccak256(bytes('Aave Voting portal eth-avax'));
  bytes32 public constant VOTING_PORTAL_ETH_POL_SALT =
    keccak256(bytes('Aave Voting portal eth-pol'));
  bytes32 public constant VOTING_PORTAL_ETH_BNB_SALT =
    keccak256(bytes('Aave Voting portal eth-bnb'));
  bytes32 public constant PAYLOADS_CONTROLLER_SALT =
    keccak256(bytes('Aave Payloads Controller'));
  bytes32 public constant PERMISSIONED_PAYLOADS_CONTROLLER_SALT =
    keccak256(bytes('Aave Permissioned Payloads Controller'));
  bytes32 public constant EXECUTOR_LVL1_SALT =
    keccak256(bytes('Aave Executor Lvl 1'));
  bytes32 public constant EXECUTOR_LVL2_SALT =
    keccak256(bytes('Aave Executor Lvl 2'));
  bytes32 public constant GOV_DATA_HELPER_SALT =
    keccak256(bytes('Aave Governance data helper'));
  bytes32 public constant VM_DATA_HELPER_SALT =
    keccak256(bytes('Aave Voting Machine data helper'));
  bytes32 public constant PC_DATA_HELPER_SALT =
    keccak256(bytes('Aave Payloads Controller data helper'));
  bytes32 public constant MD_DATA_HELPER_SALT =
    keccak256(bytes('Aave Meta Delegate data helper'));
}

abstract contract GovBaseScript is Script {
  function TRANSACTION_NETWORK() public view virtual returns (uint256);

  function getAddresses(
    uint256 networkId
  ) external view returns (GovDeployerHelpers.Addresses memory) {
    return
      GovDeployerHelpers.decodeJson(
        GovDeployerHelpers.getPathByChainId(networkId),
        vm
      );
  }

  function _getCCAddresses(
    uint256 networkId
  ) internal view returns (CCCAddresses memory) {
    return
      DeployerHelpers.decodeJson(
        DeployerHelpers.getPathByChainId(networkId),
        vm
      );
  }

  function _getAddresses(
    uint256 networkId
  ) internal view returns (GovDeployerHelpers.Addresses memory) {
    try this.getAddresses(networkId) returns (
      GovDeployerHelpers.Addresses memory addresses
    ) {
      return addresses;
    } catch (bytes memory) {
      GovDeployerHelpers.Addresses memory empty;
      return empty;
    }
  }

  function _setAddresses(
    uint256 networkId,
    GovDeployerHelpers.Addresses memory addresses
  ) internal {
    GovDeployerHelpers.encodeJson(
      GovDeployerHelpers.getPathByChainId(networkId),
      addresses,
      vm
    );
  }

  function _execute(
    GovDeployerHelpers.Addresses memory addresses
  ) internal virtual;

  function run() public {
    vm.startBroadcast();
    // ----------------- Persist addresses -----------------------------------------------------------------------------
    GovDeployerHelpers.Addresses memory addresses = _getAddresses(
      TRANSACTION_NETWORK()
    );
    // -----------------------------------------------------------------------------------------------------------------
    _execute(addresses);
    // ----------------- Persist addresses -----------------------------------------------------------------------------
    _setAddresses(TRANSACTION_NETWORK(), addresses);
    // -----------------------------------------------------------------------------------------------------------------
    vm.stopBroadcast();
  }
}<|MERGE_RESOLUTION|>--- conflicted
+++ resolved
@@ -33,14 +33,11 @@
     address payloadsController;
     address payloadsControllerDataHelper;
     address payloadsControllerImpl;
-<<<<<<< HEAD
     address permissionedPayloadsController;
     address permissionedPayloadsControllerImpl;
     address permissionedExecutor;
-=======
     address proxyAdminGovernance;
     address proxyAdminPayloadsController;
->>>>>>> c1385a02
     address votingMachine;
     address votingMachineDataHelper;
     address votingPortal_Eth_Avax;
@@ -178,7 +175,6 @@
         persistedJson.parseRaw('.payloadsControllerImpl'),
         (address)
       ),
-<<<<<<< HEAD
       permissionedExecutor: abi.decode(
         persistedJson.parseRaw('.permissionedExecutor'),
         (address)
@@ -189,14 +185,14 @@
       ),
       permissionedPayloadsControllerImpl: abi.decode(
         persistedJson.parseRaw('.permissionedPayloadsControllerImpl'),
-=======
+        (address)
+      ),
       proxyAdminGovernance: abi.decode(
         persistedJson.parseRaw('.proxyAdminGovernance'),
         (address)
       ),
       proxyAdminPayloadsController: abi.decode(
         persistedJson.parseRaw('.proxyAdminPayloadsController'),
->>>>>>> c1385a02
         (address)
       ),
       votingMachine: abi.decode(
@@ -260,7 +256,6 @@
       addresses.payloadsControllerDataHelper
     );
     json.serialize('payloadsControllerImpl', addresses.payloadsControllerImpl);
-<<<<<<< HEAD
     json.serialize('permissionedExecutor', addresses.permissionedExecutor);
     json.serialize(
       'permissionedPayloadsController',
@@ -269,12 +264,11 @@
     json.serialize(
       'permissionedPayloadsControllerImpl',
       addresses.permissionedPayloadsControllerImpl
-=======
+    );
     json.serialize('proxyAdminGovernance', addresses.proxyAdminGovernance);
     json.serialize(
       'proxyAdminPayloadsController',
       addresses.proxyAdminPayloadsController
->>>>>>> c1385a02
     );
     json.serialize('votingMachine', addresses.votingMachine);
     json.serialize(
