// SPDX-License-Identifier: BUSL-1.1
pragma solidity ^0.8.0;

import '../GovBaseScript.sol';
import {Ownable} from 'openzeppelin-contracts/contracts/access/Ownable.sol';
import {Executor} from '../../src/contracts/payloads/Executor.sol';
import {AaveGovernanceV2} from 'aave-address-book/AaveGovernanceV2.sol';

abstract contract BaseDeployExecutorLvl1 is GovBaseScript {
  function getExecutorOwner() public view virtual returns (address) {
    return msg.sender;
  }

  function _execute(
    GovDeployerHelpers.Addresses memory addresses
  ) internal override {
    addresses.executorLvl1 = address(new Executor());

    if (addresses.chainId == ChainIds.ETHEREUM) {
      Ownable(addresses.executorLvl1).transferOwnership(getExecutorOwner());
    }
  }
}

contract Ethereum is BaseDeployExecutorLvl1 {
  function TRANSACTION_NETWORK() public pure override returns (uint256) {
    return ChainIds.ETHEREUM;
  }

  function getExecutorOwner() public pure override returns (address) {
    return AaveGovernanceV2.SHORT_EXECUTOR;
  }
}

contract Avalanche is BaseDeployExecutorLvl1 {
  function TRANSACTION_NETWORK() public pure override returns (uint256) {
    return ChainIds.AVALANCHE;
  }
}

contract Polygon is BaseDeployExecutorLvl1 {
  function TRANSACTION_NETWORK() public pure override returns (uint256) {
    return ChainIds.POLYGON;
  }
}

contract Optimism is BaseDeployExecutorLvl1 {
  function TRANSACTION_NETWORK() public pure override returns (uint256) {
    return ChainIds.OPTIMISM;
  }
}

contract Arbitrum is BaseDeployExecutorLvl1 {
  function TRANSACTION_NETWORK() public pure override returns (uint256) {
    return ChainIds.ARBITRUM;
  }
}

contract Metis is BaseDeployExecutorLvl1 {
  function TRANSACTION_NETWORK() public pure override returns (uint256) {
    return ChainIds.METIS;
  }

  function getExecutorOwner() public pure override returns (address) {
    return AaveGovernanceV2.SHORT_EXECUTOR;
  }
}

contract Base is BaseDeployExecutorLvl1 {
  function TRANSACTION_NETWORK() public pure override returns (uint256) {
    return ChainIds.BASE;
  }

  function getExecutorOwner() public pure override returns (address) {
    return AaveGovernanceV2.SHORT_EXECUTOR;
  }
}

contract Binance is BaseDeployExecutorLvl1 {
  function TRANSACTION_NETWORK() public pure override returns (uint256) {
    return ChainIds.BNB;
  }
}

contract Gnosis is BaseDeployExecutorLvl1 {
  function TRANSACTION_NETWORK() public pure override returns (uint256) {
    return ChainIds.GNOSIS;
  }
}

contract Zkevm is BaseDeployExecutorLvl1 {
  function TRANSACTION_NETWORK() public pure override returns (uint256) {
    return ChainIds.POLYGON_ZK_EVM;
  }
}

contract Zksync is BaseDeployExecutorLvl1 {
  function TRANSACTION_NETWORK() public pure override returns (uint256) {
    return ChainIds.ZKSYNC;
  }
}

contract Scroll is BaseDeployExecutorLvl1 {
  function TRANSACTION_NETWORK() public pure override returns (uint256) {
    return ChainIds.SCROLL;
  }
}

<<<<<<< HEAD
contract Sonic is BaseDeployExecutorLvl1 {
  function TRANSACTION_NETWORK() public pure override returns (uint256) {
    return ChainIds.SONIC;
=======
contract Mantle is BaseDeployExecutorLvl1 {
  function TRANSACTION_NETWORK() public pure override returns (uint256) {
    return ChainIds.MANTLE;
>>>>>>> 2d74d61e
  }
}

contract Ethereum_testnet is BaseDeployExecutorLvl1 {
  function TRANSACTION_NETWORK() public pure override returns (uint256) {
    return TestNetChainIds.ETHEREUM_SEPOLIA;
  }
}

contract Avalanche_testnet is BaseDeployExecutorLvl1 {
  function TRANSACTION_NETWORK() public pure override returns (uint256) {
    return TestNetChainIds.AVALANCHE_FUJI;
  }
}

contract Polygon_testnet is BaseDeployExecutorLvl1 {
  function TRANSACTION_NETWORK() public pure override returns (uint256) {
    return TestNetChainIds.POLYGON_AMOY;
  }
}

contract Optimism_testnet is BaseDeployExecutorLvl1 {
  function TRANSACTION_NETWORK() public pure override returns (uint256) {
    return TestNetChainIds.OPTIMISM_SEPOLIA;
  }
}

contract Arbitrum_testnet is BaseDeployExecutorLvl1 {
  function TRANSACTION_NETWORK() public pure override returns (uint256) {
    return TestNetChainIds.ARBITRUM_SEPOLIA;
  }
}

contract Metis_testnet is BaseDeployExecutorLvl1 {
  function TRANSACTION_NETWORK() public pure override returns (uint256) {
    return TestNetChainIds.METIS_TESTNET;
  }
}

contract Binance_testnet is BaseDeployExecutorLvl1 {
  function TRANSACTION_NETWORK() public pure override returns (uint256) {
    return TestNetChainIds.BNB_TESTNET;
  }
}

contract Zksync_testnet is BaseDeployExecutorLvl1 {
  function TRANSACTION_NETWORK() public pure override returns (uint256) {
    return TestNetChainIds.ZKSYNC_SEPOLIA;
  }
}<|MERGE_RESOLUTION|>--- conflicted
+++ resolved
@@ -106,15 +106,15 @@
   }
 }
 
-<<<<<<< HEAD
 contract Sonic is BaseDeployExecutorLvl1 {
   function TRANSACTION_NETWORK() public pure override returns (uint256) {
     return ChainIds.SONIC;
-=======
+  }
+}
+
 contract Mantle is BaseDeployExecutorLvl1 {
   function TRANSACTION_NETWORK() public pure override returns (uint256) {
     return ChainIds.MANTLE;
->>>>>>> 2d74d61e
   }
 }
 
